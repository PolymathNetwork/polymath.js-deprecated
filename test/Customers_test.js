import BigNumber from 'bignumber.js';
import chai from 'chai';
import 'mocha';

import { makeCustomers, makePolyToken } from './util/make_examples';
import { makeWeb3Wrapper } from './util/web3';
<<<<<<< HEAD
import { fakeAddress, fakeBytes32 } from './util/fake';
=======
import { fakeAddress } from './util/fake';
>>>>>>> aad7cf28

const { assert } = chai;

describe('Customers wrapper', () => {
  const web3Wrapper = makeWeb3Wrapper();

  let accounts;
  let polyToken;
  let customers;

  before(async () => {
    accounts = await web3Wrapper.getAvailableAddressesAsync();
  });

  beforeEach(async () => {
    polyToken = await makePolyToken(web3Wrapper, accounts[0]);
    customers = await makeCustomers(web3Wrapper, polyToken, accounts[0]);

    // Fund two accounts.
    await polyToken.generateNewTokens(
      new BigNumber(10).toPower(18).times(100000),
      accounts[0],
    );
    await polyToken.generateNewTokens(
      new BigNumber(10).toPower(18).times(100000),
      accounts[1],
    );
  });

  it('getNewKYCProviderFee', async () => {
    const fee = await customers.getNewKYCProviderFee();
    assert(fee.greaterThan(0), 'New KYC provider fee > 0');
  });

  const makeKYCProvider = async account => {
    const fee = await customers.getNewKYCProviderFee();
    await polyToken.approve(account, customers.address, fee);

    await customers.newKYCProvider(
      account,
      'Provider',
      '0xe3b0c44298fc1c149afbf4c8996fb92427ae41e4649b934ca495991b7852b855',
      new BigNumber(100),
    );
  };

  describe('newKYCProvider', () => {
    it('should successfully create with sufficient fee', async () => {
      await makeKYCProvider(accounts[0]);
    });

    it('should throw InsufficientBalanceError when balance too small', async () => {
      try {
        // Using accounts[2] which has 0 POLY
        await customers.newKYCProvider(
          accounts[2],
          'Provider',
          '0xe3b0c44298fc1c149afbf4c8996fb92427ae41e4649b934ca495991b7852b855',
          new BigNumber(100),
        );
      } catch (err) {
        if (err.name === 'InsufficientBalance') {
          return;
        }
      }

      throw new Error('failed');
    });

    it('should throw InsufficientAllowanceError when allowance too small', async () => {
      try {
        // Using accounts[1] which has a lot of POLY
        await customers.newKYCProvider(
          accounts[1],
          'Provider',
          '0xe3b0c44298fc1c149afbf4c8996fb92427ae41e4649b934ca495991b7852b855',
          new BigNumber(100),
        );
      } catch (err) {
        if (err.name === 'InsufficientAllowance') {
          return;
        }
      }

      throw new Error('failed');
    });
  });

  describe('getKYCProviderByAddress', () => {
    it('should return created provider', async () => {
      await makeKYCProvider(accounts[0]);

      const provider = await customers.getKYCProviderByAddress(accounts[0]);
      assert.equal(provider.name, 'Provider');
      assert(
        provider.verificationFee.equals(100),
        'Verification fee is correct',
      );
    });

    it('should return null for nonexistent provider', async () => {
      const nullProvider = await customers.getKYCProviderByAddress(fakeAddress);
      assert.equal(nullProvider, null);
    });
  });

  it('changeFee', async () => {
    await makeKYCProvider(accounts[0]);

    await customers.changeVerificationFee(accounts[0], new BigNumber(120));
    assert(
      (await customers.getKYCProviderByAddress(
        accounts[0],
      )).verificationFee.equals(120),
    );
  });

  it('verifyCustomer, getCustomer, getLogs', async () => {
    const kycProvider = accounts[0];
    const investor = accounts[1];

    await makeKYCProvider(kycProvider);

    await polyToken.approve(investor, customers.address, new BigNumber(100));
    await customers.verifyCustomer(
      kycProvider,
      investor,
      'US-CA',
      'investor',
      false,
      new BigNumber(1234),
    );
    const customer = await customers.getCustomer(kycProvider, investor);
    assert.equal(customer.verified, true);
    assert.equal(customer.jurisdiction, 'US-CA');

    const logs = await customers.getLogs(
      'LogCustomerVerified',
      {},
      { fromBlock: 1 },
    );
    assert.isAbove(logs.length, 0, 'Got a log');
    assert.equal(logs[0].args.role, 'investor');
    assert.equal(logs[0].args.customer, investor, 'customer is investor');
  });

  it('getCustomer should return null for nonexistent customer', async () => {
    await makeKYCProvider(accounts[0]);

    assert.equal(
      await customers.getCustomer(accounts[0], fakeAddress),
      null,
      'getCustomer returns null for nonexistent customer',
    );
  });
});<|MERGE_RESOLUTION|>--- conflicted
+++ resolved
@@ -4,11 +4,7 @@
 
 import { makeCustomers, makePolyToken } from './util/make_examples';
 import { makeWeb3Wrapper } from './util/web3';
-<<<<<<< HEAD
-import { fakeAddress, fakeBytes32 } from './util/fake';
-=======
 import { fakeAddress } from './util/fake';
->>>>>>> aad7cf28
 
 const { assert } = chai;
 
