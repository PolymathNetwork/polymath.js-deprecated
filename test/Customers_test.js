--- conflicted
+++ resolved
@@ -2,22 +2,16 @@
 import chai from 'chai';
 import 'mocha';
 
-<<<<<<< HEAD
 import {
   makeCustomers,
   makePolyToken,
   makeKYCProvider,
   makeCustomer,
 } from './util/make_examples';
-import { makeWeb3Wrapper, makeWeb3 } from './util/web3';
 import { fakeAddress } from './util/fake';
 import { pk } from './util/testprivatekey';
-=======
-import { makeCustomers, makePolyToken, makeKYCProvider } from './util/make_examples';
 import { makeWeb3 } from './util/web3';
-import { fakeAddress } from './util/fake';
 import getAccounts from './util/getAccounts';
->>>>>>> af692c7c
 
 const { assert } = chai;
 
