// @flow

import BigNumber from 'bignumber.js';
import contract from 'truffle-contract';
import { Web3Wrapper } from '@0xproject/web3-wrapper';

import {
  Compliance,
  Customers,
  PolyToken,
  SecurityToken,
  Template,
  SecurityTokenRegistrar,
} from '../../src/contract_wrappers';
import complianceArtifact from '../../src/artifacts/Compliance.json';
import customersArtifact from '../../src/artifacts/Customers.json';
import polyTokenArtifact from '../../src/artifacts/PolyToken.json';
import securityTokenArtifact from '../../src/artifacts/SecurityToken.json';
import TemplateArtifact from '../../src/artifacts/Template.json';
<<<<<<< HEAD
=======
import securityTokenRegistrarArtifact from '../../src/artifacts/SecurityTokenRegistrar.json';

>>>>>>> aad7cf28

export async function makePolyToken(web3Wrapper: Web3Wrapper, account: string) {
  const contractTemplate = contract(polyTokenArtifact);
  contractTemplate.setProvider(web3Wrapper.getCurrentProvider());
  const instance = await contractTemplate.new({ gas: 2000000, from: account });

  const polyToken = new PolyToken(web3Wrapper, instance.address);
  await polyToken.initialize();
  return polyToken;
}

export async function makeCustomers(
  web3Wrapper: Web3Wrapper,
  polyToken: PolyToken,
  account: string,
) {
  const contractTemplate = contract(customersArtifact);
  contractTemplate.setProvider(web3Wrapper.getCurrentProvider());
  const instance = await contractTemplate.new(polyToken.address, {
    gas: 2000000,
    from: account,
  });

  const customers = new Customers(web3Wrapper, polyToken, instance.address);
  await customers.initialize();
  return customers;
}

export async function makeCompliance(
  web3Wrapper: Web3Wrapper,
  customers: Customers,
  account: string,
) {
  const contractTemplate = contract(complianceArtifact);
  contractTemplate.setProvider(web3Wrapper.getCurrentProvider());
  const instance = await contractTemplate.new(customers.address, {
    from: account,
    gas: 4000000,
  });

  const compliance = new Compliance(web3Wrapper, customers, instance.address);
  await compliance.initialize();
  return compliance;
}

export async function makeSecurityToken(
  web3Wrapper: Web3Wrapper,
  polyToken: PolyToken,
  customers: Customers,
  compliance: Compliance,
  account: string,
) {
  const securityTokenTemplate = contract(securityTokenArtifact);
  securityTokenTemplate.setProvider(web3Wrapper.getCurrentProvider());
  const instance = await securityTokenTemplate.new(
    'Token Name',
    'TONA',
    new BigNumber(1000),
    account,
    new BigNumber(1000),
    new BigNumber(9888888),
    new BigNumber(20),
    polyToken.address,
    customers.address,
    compliance.address,
    {
      from: account,
      gas: 6000000,
    },
  );

  const securityToken = new SecurityToken(
    web3Wrapper,
    polyToken,
    customers,
    compliance,
    instance.address,
    { from: account },
  );
  await securityToken.initialize();
  return securityToken;
}

export const makeKYCProvider = async (
  polyToken: PolyToken,
  customers: Customers,
  kycProviderAddress: string,
) => {
  const fee = await customers.getNewKYCProviderFee();
  await polyToken.approve(kycProviderAddress, customers.address, fee);

  await customers.newKYCProvider(
    kycProviderAddress,
    'Provider',
    '0xe3b0c44298fc1c149afbf4c8996fb92427ae41e4649b934ca495991b7852b855',
    new BigNumber(100),
  );
};

export const makeLegalDelegate = async (
  polyToken: PolyToken,
  customers: Customers,
  kycProvider: string,
  legalDelegate: string,
) => {
  await polyToken.approve(legalDelegate, customers.address, 100);
  await customers.verifyCustomer(
    kycProvider,
    legalDelegate,
    'US-CA',
    'delegate',
    true,
    new BigNumber(Math.floor(new Date().getTime() / 1000)).plus(100),
  );
};

export const makeTemplate = async (
  compliance: Compliance,
  kycProvider: string,
  legalDelegate: string,
): Promise<string> => {
  const templateAddress = await compliance.createTemplate(
    legalDelegate,
    'offeringtype',
    'US-CA',
    false,
    kycProvider,
    '0xe3b0c44298fc1c149afbf4c8996fb92427ae41e4649b934ca495991b7852b855',
    new BigNumber(Math.floor(new Date().getTime() / 1000)).plus(100),
    new BigNumber(1000),
    new BigNumber(10),
    new BigNumber(9888888),
  );

<<<<<<< HEAD
  const template = new Template(compliance._web3Wrapper, templateAddress);
  await template.initialize();

  await template.addJurisdiction(legalDelegate, ['US-CA'], [true]);
  await template.addRoles(legalDelegate, ['investor'], [true]);

  return templateAddress;
};

=======
>>>>>>> aad7cf28
export async function makeTemplateDirectCall(
  web3Wrapper: Web3Wrapper,
  owner: string,
  offeringType: string,
  issuerJurisdiction: string,
  accredited: boolean,
  KYC: string,
  details: string,
  expires: number,
  fee: number,
  quorum: number,
<<<<<<< HEAD
  vestingPeriod: number,
) {
  const contractTemplate = contract(TemplateArtifact);
  contractTemplate.setProvider(web3Wrapper.getCurrentProvider());
  const instance = await contractTemplate.new(
    owner,
    offeringType,
    issuerJurisdiction,
    accredited,
    KYC,
    details,
    expires,
    fee,
    quorum,
    vestingPeriod,
    {
      gas: 4700000,
      from: owner,
    },
  );
=======
  vestingPeriod: number) {
  const contractTemplate = contract(TemplateArtifact);
  contractTemplate.setProvider(web3Wrapper.getCurrentProvider());
  const instance = await contractTemplate.new(owner, offeringType, issuerJurisdiction, accredited, KYC, details, expires, fee, quorum, vestingPeriod, {
    gas: 4700000,
    from: owner
  });
>>>>>>> aad7cf28
  const template = new Template(web3Wrapper, instance.address);

  await template.initialize();
  return template;
<<<<<<< HEAD
=======
}


export async function makeSecurityTokenRegistrar(
  web3Wrapper: Web3Wrapper,
  polyToken: PolyToken,
  customers: Customers,
  compliance: Compliance,
  account: string) {

  const contractTemplate = contract(securityTokenRegistrarArtifact);
  contractTemplate.setProvider(web3Wrapper.getCurrentProvider());
  const instance = await contractTemplate.new(polyToken.address, customers.address, compliance.address, {
    gas: 6700000,
    from: account
  });
  const registrar = new SecurityTokenRegistrar(web3Wrapper, instance.address);

  await registrar.initialize();
  return registrar;
>>>>>>> aad7cf28
}<|MERGE_RESOLUTION|>--- conflicted
+++ resolved
@@ -16,12 +16,8 @@
 import customersArtifact from '../../src/artifacts/Customers.json';
 import polyTokenArtifact from '../../src/artifacts/PolyToken.json';
 import securityTokenArtifact from '../../src/artifacts/SecurityToken.json';
+import securityTokenRegistrarArtifact from '../../src/artifacts/SecurityTokenRegistrar.json';
 import TemplateArtifact from '../../src/artifacts/Template.json';
-<<<<<<< HEAD
-=======
-import securityTokenRegistrarArtifact from '../../src/artifacts/SecurityTokenRegistrar.json';
-
->>>>>>> aad7cf28
 
 export async function makePolyToken(web3Wrapper: Web3Wrapper, account: string) {
   const contractTemplate = contract(polyTokenArtifact);
@@ -156,7 +152,6 @@
     new BigNumber(9888888),
   );
 
-<<<<<<< HEAD
   const template = new Template(compliance._web3Wrapper, templateAddress);
   await template.initialize();
 
@@ -166,8 +161,6 @@
   return templateAddress;
 };
 
-=======
->>>>>>> aad7cf28
 export async function makeTemplateDirectCall(
   web3Wrapper: Web3Wrapper,
   owner: string,
@@ -179,7 +172,6 @@
   expires: number,
   fee: number,
   quorum: number,
-<<<<<<< HEAD
   vestingPeriod: number,
 ) {
   const contractTemplate = contract(TemplateArtifact);
@@ -200,40 +192,32 @@
       from: owner,
     },
   );
-=======
-  vestingPeriod: number) {
-  const contractTemplate = contract(TemplateArtifact);
-  contractTemplate.setProvider(web3Wrapper.getCurrentProvider());
-  const instance = await contractTemplate.new(owner, offeringType, issuerJurisdiction, accredited, KYC, details, expires, fee, quorum, vestingPeriod, {
-    gas: 4700000,
-    from: owner
-  });
->>>>>>> aad7cf28
   const template = new Template(web3Wrapper, instance.address);
 
   await template.initialize();
   return template;
-<<<<<<< HEAD
-=======
-}
-
+}
 
 export async function makeSecurityTokenRegistrar(
   web3Wrapper: Web3Wrapper,
   polyToken: PolyToken,
   customers: Customers,
   compliance: Compliance,
-  account: string) {
-
+  account: string,
+) {
   const contractTemplate = contract(securityTokenRegistrarArtifact);
   contractTemplate.setProvider(web3Wrapper.getCurrentProvider());
-  const instance = await contractTemplate.new(polyToken.address, customers.address, compliance.address, {
-    gas: 6700000,
-    from: account
-  });
+  const instance = await contractTemplate.new(
+    polyToken.address,
+    customers.address,
+    compliance.address,
+    {
+      gas: 6700000,
+      from: account,
+    },
+  );
   const registrar = new SecurityTokenRegistrar(web3Wrapper, instance.address);
 
   await registrar.initialize();
   return registrar;
->>>>>>> aad7cf28
 }