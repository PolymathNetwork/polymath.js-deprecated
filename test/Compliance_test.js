import BigNumber from 'bignumber.js';
import chai from 'chai';
import 'mocha';

import {
  makePolyToken,
  makeCompliance,
  makeCustomers,
  makeKYCProvider,
  makeLegalDelegate,
  makeTemplate,
  makeSecurityToken,
  makeSecurityTokenRegistrar,
  makeTemplateWithFinalized,
  makeSecurityTokenThroughRegistrar,
} from './util/make_examples';
import { makeWeb3Wrapper } from './util/web3';
import { fakeAddress } from './util/fake';

const { assert } = chai;

describe('Compliance wrapper', () => {
  const web3Wrapper = makeWeb3Wrapper();

  let accounts;
  let polyToken;
  let compliance;
  let customers;
  let securityToken;
  let registrar;

  before(async () => {
    //accounts[0] = owner
    //accounts[1] = kyc
    //accounts[2] = legal delegate

    accounts = await web3Wrapper.getAvailableAddressesAsync();
  });

  beforeEach(async () => {
    polyToken = await makePolyToken(web3Wrapper, accounts[0]);
    customers = await makeCustomers(web3Wrapper, polyToken, accounts[0]);
    compliance = await makeCompliance(web3Wrapper, customers, accounts[0]);


    securityToken = await makeSecurityTokenThroughRegistrar(
      web3Wrapper,
      polyToken,
      customers,
      compliance,
      securityToken,
      accounts[0],
      accounts[1],
    );


    // Fund three accounts.
    await polyToken.generateNewTokens(
      new BigNumber(10).toPower(18).times(100000),
      accounts[0],
    );
    await polyToken.generateNewTokens(
      new BigNumber(10).toPower(18).times(100000),
      accounts[1],
    );
    await polyToken.generateNewTokens(
      new BigNumber(10).toPower(18).times(100000),
      accounts[2],
    );
  });

  it('createTemplate', async () => {
    await makeKYCProvider(customers, accounts[1]);
    await makeLegalDelegate(polyToken, customers, accounts[1], accounts[2]);
    const templateAddress = await makeTemplate(
      compliance,
      accounts[1],
      accounts[2],
    );

    assert.isAbove(templateAddress.length, 0);
  });

  it('proposeTemplate, templateReputation, getTemplateAddressByProposal, cancelTemplateProposal', async () => {
    await makeKYCProvider(customers, accounts[1]);
    await makeLegalDelegate(polyToken, customers, accounts[1], accounts[2]);
    const templateAddress = await makeTemplateWithFinalized(
      compliance,
      accounts[1],
      accounts[2],
    );

    // Propose Template
    await compliance.proposeTemplate(accounts[2], securityToken.address, templateAddress);
    const logs = await compliance.getLogs('LogNewTemplateProposal', {}, { fromBlock: 1 });
    assert.equal(logs[0].args._template, templateAddress, 'Template address does not match the logged version');

    // Reputation
    let templateReputation = await compliance.getTemplateReputation(templateAddress);
    assert.equal(templateReputation.owner, accounts[2], "TemplateReputation not stored or read properly");

    // Get Template Address By Proposal
    // const address = compliance.getTemplateAddressByProposal(securityToken.address, )
    // assert.equal(address, templateAddress, 'Proposal returned the wrong template address');

    // Cancel Proposal
    // templateAddress.cancelTemplateProposal(accounts[2],securityToken.address, );

  });

  it('setSTO', async () => {
    await makeKYCProvider(customers, accounts[1]);

    await compliance.setSTO(
      accounts[0],
      fakeAddress,
      new BigNumber(10),
      new BigNumber(9888888),
      new BigNumber(20),
    );
  });

  it('getMinimumVestingPeriod', async () => {
    let minimum = await compliance.getMinimumVestingPeriod();
    assert.equal(minimum, 60 * 60 * 24 * 100, "Does not equal 100 days, when it should")
  })

  // it('getTemplateReputation', async() => {

  // })

<<<<<<< HEAD
  it('subscribe, unsubscribe, unsubscribeAll', async () => {

    //subscribtion setup
    let subscriptionID1 = null;
    const eventName1 = 'LogTemplateCreated';
    const indexedFilterValues1 = ["_creator"];

    //the callback is passed into the filter.watch function, and is operated on when a new event comes in
    const logTemplateCreatedArgsPromise = new Promise((resolve, reject) => {
      subscriptionID1 = compliance.subscribe(eventName1, indexedFilterValues1, (err, log) => {
        if (err !== null) {
          reject(err);
          return;
        }
        resolve(log.args);
      });
    });

    //subscribtion setup
    let subscriptionID2 = null;
    const eventName2 = 'LogNewTemplateProposal';
    const indexedFilterValues2 = "_securityToken";

    //the callback is passed into the filter.watch function, and is operated on when a new event comes in
    const logNewTemplateProposalArgsPromise = new Promise((resolve, reject) => {

      subscriptionID2 = compliance.subscribe(eventName2, indexedFilterValues2, (err, log) => {
        if (err !== null) {
          reject(err);
          return;
        }
        resolve(log.args);
      });
    });

    //subscribtion setup
    let subscriptionID3 = null;
    const eventName3 = 'LogNewContractProposal';
    const indexedFilterValues3 = ["_securityToken"];

    //the callback is passed into the filter.watch function, and is operated on when a new event comes in
    const logNewContractProposalArgsPromise = new Promise((resolve, reject) => {

      subscriptionID3 = compliance.subscribe(eventName3, indexedFilterValues3, (err, log) => {
        if (err !== null) {
          reject(err);
          return;
        }
        resolve(log.args);
      });
    });

    await makeKYCProvider(polyToken, customers, accounts[0], accounts[1]);
    await makeLegalDelegate(polyToken, customers, accounts[1], accounts[2]);
    const templateAddress = await makeTemplate(
      compliance,
      accounts[1],
      accounts[2],
    );


    const logTemplateCreated = await logTemplateCreatedArgsPromise;
    console.log(logTemplateCreated);
    assert.equal(logTemplateCreated._creator, accounts[2], 'legal delegate creator address wasnt found in event subscription'); //'offeringtype' from make_examples.js
    assert.isAbove(logTemplateCreated._template.length, 20, 'template address wasnt found in event subscription');
    assert.equal(logTemplateCreated._offeringType, "offeringtype", 'offering type wasnt found in event subscription'); //'offeringtype' from make_examples.js
    await compliance.unsubscribe(subscriptionID1);


  })


});
=======
});
>>>>>>> 7a65961b
<|MERGE_RESOLUTION|>--- conflicted
+++ resolved
@@ -129,7 +129,6 @@
 
   // })
 
-<<<<<<< HEAD
   it('subscribe, unsubscribe, unsubscribeAll', async () => {
 
     //subscribtion setup
@@ -202,7 +201,4 @@
   })
 
 
-});
-=======
-});
->>>>>>> 7a65961b
+});