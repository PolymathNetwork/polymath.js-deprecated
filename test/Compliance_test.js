// @flow

import BigNumber from 'bignumber.js';
import chai from 'chai';
import 'mocha';

import {
  makePolyToken,
  makeCompliance,
  makeCustomers,
  makeKYCProvider,
  makeLegalDelegate,
  makeTemplate,
  makeCustomer,
  makeSecurityToken,
  makeSecurityTokenRegistrar,
  makeTemplateWithFinalized,
  makeProposedOfferingFactory,
  makeSecurityTokenThroughRegistrar,
  makeSelectedTemplateForSecurityToken,
  makeSecurityTokenOffering,
} from './util/make_examples';
import { makeWeb3 } from './util/web3';
import { fakeAddress, fakeBytes32 } from './util/fake';
<<<<<<< HEAD
import { pk } from './util/testprivatekey';
=======
import getAccounts from './util/getAccounts';
>>>>>>> af692c7c

const { assert } = chai;

describe('Compliance wrapper', () => {
  const web3 = makeWeb3();
  const expiryTime = new BigNumber(web3.eth.getBlock('latest').timestamp).plus(
    10000,
  );
  const pk_1 = pk.account_1;
  const pk_2 = pk.account_2;
  const pk_3 = pk.account_3;
  const pk_4 = pk.account_4;
  let accounts;
  let polyToken;
  let compliance;
  let customers;
  let securityToken;
  let registrar;
  let owner;
  let KYCProvider;
  let legalDelegate;

  before(async () => {
<<<<<<< HEAD
    accounts = await web3Wrapper.getAvailableAddressesAsync();
    owner = accounts[0];
    KYCProvider = accounts[1];
    legalDelegate = accounts[2];
  });

  beforeEach(async () => {
    polyToken = await makePolyToken(web3Wrapper, owner);
    customers = await makeCustomers(web3Wrapper, polyToken, owner);
    compliance = await makeCompliance(web3Wrapper, customers, owner);

    const data = await makeSecurityTokenThroughRegistrar(
      web3Wrapper,
=======
    //accounts[0] = owner
    //accounts[1] = kyc
    //accounts[2] = legal delegate
    //
    accounts = await getAccounts(web3);
  });

  beforeEach(async () => {
    polyToken = await makePolyToken(web3, accounts[0]);
    customers = await makeCustomers(web3, polyToken, accounts[0]);
    compliance = await makeCompliance(web3, customers, accounts[0]);


    securityToken = await makeSecurityTokenThroughRegistrar(
      web3,
>>>>>>> af692c7c
      polyToken,
      customers,
      compliance,
      owner,
      web3.eth.getBlock('latest').timestamp,
      accounts[3],
    );
    securityToken = data[0];
    registrar = data[1];

    await compliance.setRegistrarAddress(registrar.address, owner);
    // Fund three accounts.
    await polyToken.generateNewTokens(
      new BigNumber(10).toPower(18).times(100000),
      accounts[0],
    );
    await polyToken.generateNewTokens(
      new BigNumber(10).toPower(18).times(100000),
      accounts[1],
    );
    await polyToken.generateNewTokens(
      new BigNumber(10).toPower(18).times(100000),
      accounts[2],
    );
    await polyToken.generateNewTokens(
      new BigNumber(10).toPower(18).times(100000),
      accounts[3],
    );
    await polyToken.generateNewTokens(
      new BigNumber(10).toPower(18).times(100000),
      accounts[4],
    );
  });

  it('createTemplate', async () => {
    await makeKYCProvider(customers, KYCProvider);
    await makeLegalDelegate(
      polyToken,
      customers,
      KYCProvider,
      legalDelegate,
      expiryTime,
      pk_2,
    );
    const templateAddress = (await makeTemplate(
      compliance,
      KYCProvider,
      legalDelegate,
      expiryTime,
    )).address;

    assert.isAbove(templateAddress.length, 0);
  });

  it('proposeTemplate, templateReputation, getTemplateAddressByProposal, cancelTemplateProposal, getAllTemplateProposals', async () => {
    // Subscribtion setup
    let subscriptionID2 = null;
    const eventName2 = 'LogNewTemplateProposal';
    const indexedFilterValues2 = ["_securityToken"];

    // The callback is passed into the filter.watch function  and is operated on when a new event comes in
    const logNewTemplateProposalArgsPromise = new Promise((resolve, reject) => {
      subscriptionID2 = compliance.subscribe(
        eventName2,
        indexedFilterValues2,
        (err, log) => {
          if (err !== null) {
            reject(err);
            return;
          }
          resolve(log.args);
        },
      );
    });

    // Subscribtion setup
    let subscriptionID4 = null;
    const eventName4 = 'LogCancelTemplateProposal';
    const indexedFilterValues4 = ["_securityToken"];

    // The callback is passed into the filter.watch function, and is operated on when a new event comes in
    const logCancleTemplateProposalArgsPromise = new Promise(
      (resolve, reject) => {
        subscriptionID4 = compliance.subscribe(
          eventName4,
          indexedFilterValues4,
          (err, log) => {
            if (err !== null) {
              reject(err);
              return;
            }
            resolve(log.args);
          },
        );
      },
    );

    await makeKYCProvider(customers, KYCProvider);
    await makeLegalDelegate(
      polyToken,
      customers,
      KYCProvider,
      legalDelegate,
      expiryTime,
      pk_2,
    );
    const templateAddress = (await makeTemplateWithFinalized(
      compliance,
      KYCProvider,
      legalDelegate,
      expiryTime,
    )).address;
    // Propose Template
    await compliance.proposeTemplate(
      legalDelegate,
      securityToken.address,
      templateAddress,
    );
    const logs = await compliance.getLogs(
      'LogNewTemplateProposal',
      {},
      { fromBlock: 1 },
    );
    assert.equal(
      logs[0].args._template,
      templateAddress,
      'Template address does not match the logged version',
    );
    const logNewTemplateProposal = await logNewTemplateProposalArgsPromise;
    assert.equal(
      logNewTemplateProposal._securityToken,
      securityToken.address,
      'ST address not picked up from LogNewTemplateProposal event',
    ) // Needs to be renamed from core

    // Reputation
    const templateReputation = await compliance.getTemplateReputation(
      templateAddress,
    );
    let templateReputationReturnedTotalRaised = templateReputation.template.toNumber();

    assert.equal(
      templateReputationReturnedTotalRaised,
      0,
      `TemplateReputation should read 0 becuase none has been raised yet`,
    );

    // Get Template Address By Proposal
    const address = await compliance.getTemplateAddressByProposal(
      securityToken.address,
      0,
    );
    assert.equal(
      address,
      templateAddress,
      'Proposal returned the wrong template address',
    );

    // Test all templateProposals
    const arrayOfTemplates = await compliance.getAllTemplateProposals(
      securityToken.address,
    );
    assert.equal(
      arrayOfTemplates[0],
      templateAddress,
      'Template address does not match the getter function return',
    );

    await compliance.cancelTemplateProposal(
      accounts[2],
      securityToken.address,
      0,
    );

    const logCancleTemplateProposal = await logCancleTemplateProposalArgsPromise;
    assert.equal(
      logNewTemplateProposal._securityToken,
      securityToken.address,
      'ST address not picked up from LogCancleTemplateProposal event',
    ); // needs to be renamed from core

    const addressShouldBeZero = await compliance.getTemplateAddressByProposal(
      securityToken.address,
      0,
    );
    assert.equal(
      addressShouldBeZero,
      0,
      'Proposal returned the wrong template address',
    );

    await compliance.unsubscribeAll();
  });

  it('getMinimumVestingPeriod', async () => {
    const minimum = await compliance.getMinimumVestingPeriod();
    assert.equal(
      minimum,
      60 * 60 * 24 * 100,
      `Does not equal 100 days, when it should`,
    );
  });

  it('registerOfferingFactory, proposeOfferingFactory, cancelOfferingFactoryProposal, getOfferingFactoryByProposal, getAllOfferingFactoryProposals', async () => {
    // STO variables
    const auditor = accounts[4];

    await makeKYCProvider(customers, KYCProvider);

    await makeLegalDelegate(
      polyToken,
      customers,
      KYCProvider,
      legalDelegate,
      expiryTime,
      pk_2,
    );
    const templateAddress = (await makeTemplateWithFinalized(
      compliance,
      KYCProvider,
      legalDelegate,
      expiryTime,
    )).address;

    await makeSelectedTemplateForSecurityToken(
      securityToken,
      compliance,
      polyToken,
      owner,
      legalDelegate,
      KYCProvider,
      fakeBytes32,
      templateAddress,
    );

    await makeCustomer(
      polyToken,
      customers,
      KYCProvider,
      auditor,
      1,
      expiryTime,
      pk_4,
    );

<<<<<<< HEAD
    // This make example does registerOfferingFactory and proposeOfferingFactory, and we will test below
    await makeProposedOfferingFactory(
      web3Wrapper,
=======
    //this make example does setSTO and proposeSTO, and we will test below
    const offering = await makeSecurityTokenOffering(
      web3,
      polyToken,
>>>>>>> af692c7c
      securityToken,
      compliance,
      auditor,
    );

    const offeringAddress = await compliance.getOfferingFactoryByProposal(
      securityToken.address,
      0,
    );
    assert.isAbove(
      offeringAddress.length,
      20,
      'It should be the address of the offering contract',
    );

    const allFactoryProposal = await compliance.getAllOfferingFactoryProposals(
      securityToken.address,
    );

    assert.equal(
      allFactoryProposal.length,
      1,
      'Factory contract should be added in the offeringFactoryProposal mapping',
    );

    assert.equal(allFactoryProposal[0], offeringAddress);

    // Cancel Proposal
    await compliance.cancelOfferingFactoryProposal(
      auditor,
      securityToken.address,
      0,
    );

    const cancelledAddress = await compliance.getOfferingFactoryByProposal(
      securityToken.address,
      0,
    );

    assert.equal(cancelledAddress, 0x0);
  });

  // it('LogTemplateCreated event test, subscribe, unsubscribe', async () => {

  //   //subscribtion setup
  //   let subscriptionID1 = null;
  //   const eventName1 = 'LogTemplateCreated';
  //   const indexedFilterValues1 = ["_creator"];
  //   const expiryTime = new BigNumber(web3.eth.getBlock('latest').timestamp).plus(10000);
  //   //the callback is passed into the filter.watch function, and is operated on when a new event comes in
  //   const logTemplateCreatedArgsPromise = new Promise((resolve, reject) => {
  //     subscriptionID1 = compliance.subscribe(eventName1, indexedFilterValues1, (err, log) => {
  //       if (err !== null) {
  //         reject(err);
  //         return;
  //       }
  //       resolve(log.args);
  //     });
  //   });

  //   await makeKYCProvider(customers, accounts[1]);
  //   await makeLegalDelegate(polyToken, customers, accounts[1], accounts[2], expiryTime);
  //   const templateAddress = (await makeTemplate(
  //     compliance,
  //     accounts[1],
  //     accounts[2],
  //     expiryTime,
  //   )).address;

  //   const logTemplateCreated = await logTemplateCreatedArgsPromise;
  //   assert.equal(logTemplateCreated._creator, accounts[2], 'legal delegate creator address wasnt found in event subscription'); //'offeringtype' from make_examples.js
  //   assert.isAbove(logTemplateCreated._template.length, 20, 'template address wasnt found in event subscription');
  //   assert.equal(logTemplateCreated._offeringType, "offeringtype", 'offering type wasnt found in event subscription'); //'offeringtype' from make_examples.js
  //   await compliance.unsubscribe(subscriptionID1);

  // })
});<|MERGE_RESOLUTION|>--- conflicted
+++ resolved
@@ -22,11 +22,8 @@
 } from './util/make_examples';
 import { makeWeb3 } from './util/web3';
 import { fakeAddress, fakeBytes32 } from './util/fake';
-<<<<<<< HEAD
 import { pk } from './util/testprivatekey';
-=======
 import getAccounts from './util/getAccounts';
->>>>>>> af692c7c
 
 const { assert } = chai;
 
@@ -50,26 +47,10 @@
   let legalDelegate;
 
   before(async () => {
-<<<<<<< HEAD
-    accounts = await web3Wrapper.getAvailableAddressesAsync();
+    accounts = await getAccounts(web3);
     owner = accounts[0];
     KYCProvider = accounts[1];
     legalDelegate = accounts[2];
-  });
-
-  beforeEach(async () => {
-    polyToken = await makePolyToken(web3Wrapper, owner);
-    customers = await makeCustomers(web3Wrapper, polyToken, owner);
-    compliance = await makeCompliance(web3Wrapper, customers, owner);
-
-    const data = await makeSecurityTokenThroughRegistrar(
-      web3Wrapper,
-=======
-    //accounts[0] = owner
-    //accounts[1] = kyc
-    //accounts[2] = legal delegate
-    //
-    accounts = await getAccounts(web3);
   });
 
   beforeEach(async () => {
@@ -80,7 +61,6 @@
 
     securityToken = await makeSecurityTokenThroughRegistrar(
       web3,
->>>>>>> af692c7c
       polyToken,
       customers,
       compliance,
@@ -326,20 +306,8 @@
       pk_4,
     );
 
-<<<<<<< HEAD
     // This make example does registerOfferingFactory and proposeOfferingFactory, and we will test below
-    await makeProposedOfferingFactory(
-      web3Wrapper,
-=======
-    //this make example does setSTO and proposeSTO, and we will test below
-    const offering = await makeSecurityTokenOffering(
-      web3,
-      polyToken,
->>>>>>> af692c7c
-      securityToken,
-      compliance,
-      auditor,
-    );
+    await makeProposedOfferingFactory(web3, securityToken, compliance, auditor);
 
     const offeringAddress = await compliance.getOfferingFactoryByProposal(
       securityToken.address,
